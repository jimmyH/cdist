<<<<<<< HEAD
- __init_script?
    to enable/disable startup of init stuff
    http://linuxhelp.blogspot.com/2006/04/enabling-and-disabling-services-during_01.html
=======
2.0.8 features / cleanups:

- cleanup object_id handling
    - have a look at singletons

- remove useless
    ERROR: monitoring02: Code that raised the error:

- ensure that all types, which support --state support
    present and absent (consistent look and feel)

--------------------------------------------------------------------------------
>>>>>>> 0082b7f0

- update/create docs
    - document __remote_copy and __remote_exec
    - cdist-cache::
        How to get use information about the hosts we have been working on [advanced]
    - cdist-scaling-tuning::
        How to scale out with cdist and which tunings to apply. [advanced] 
    - cdist-installation
        How to use cdist to install hosts
    - check speech publishing
        - and speeches, which may be outdated as well
    - Create new video for cdist 2.x
       http://www.youtube.com/watch?v=PRMjzy48eTI

    - exec flag is not true for manifest anymore
    - SSH HINTS - ssh agent<|MERGE_RESOLUTION|>--- conflicted
+++ resolved
@@ -1,8 +1,3 @@
-<<<<<<< HEAD
-- __init_script?
-    to enable/disable startup of init stuff
-    http://linuxhelp.blogspot.com/2006/04/enabling-and-disabling-services-during_01.html
-=======
 2.0.8 features / cleanups:
 
 - cleanup object_id handling
@@ -15,10 +10,8 @@
     present and absent (consistent look and feel)
 
 --------------------------------------------------------------------------------
->>>>>>> 0082b7f0
 
 - update/create docs
-    - document __remote_copy and __remote_exec
     - cdist-cache::
         How to get use information about the hosts we have been working on [advanced]
     - cdist-scaling-tuning::
@@ -31,4 +24,4 @@
        http://www.youtube.com/watch?v=PRMjzy48eTI
 
     - exec flag is not true for manifest anymore
-    - SSH HINTS - ssh agent+    - SSH HINTS - ssh agent
