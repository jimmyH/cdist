--- conflicted
+++ resolved
@@ -9,15 +9,11 @@
 	* New type __motd
 	* New type __addifnosuchline (Daniel Roth)
 	* Document type __issue
-<<<<<<< HEAD
 	* New type __user
 	* Document type __package
-	* Document type __package_emerge
-=======
 	* Document type __package_pacman
 	* Document type __package_apt
 	* New parameter for __file: --owner and --group
->>>>>>> 057ee791
 
 1.0.3: 2011-03-11
 	* Update regexp used for sane characters
