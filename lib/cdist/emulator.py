# -*- coding: utf-8 -*-
#
# 2011 Nico Schottelius (nico-cdist at schottelius.org)
#
# This file is part of cdist.
#
# cdist is free software: you can redistribute it and/or modify
# it under the terms of the GNU General Public License as published by
# the Free Software Foundation, either version 3 of the License, or
# (at your option) any later version.
#
# cdist is distributed in the hope that it will be useful,
# but WITHOUT ANY WARRANTY; without even the implied warranty of
# MERCHANTABILITY or FITNESS FOR A PARTICULAR PURPOSE.  See the
# GNU General Public License for more details.
#
# You should have received a copy of the GNU General Public License
# along with cdist. If not, see <http://www.gnu.org/licenses/>.
#
#

import argparse
import logging
import os

import cdist
from cdist import core


class IllegalRequirementError(cdist.Error):
    def __init__(self, requirement, message=None):
        self.requirement = requirement
        self.message = message or 'Illegal requirement'

    def __str__(self):
        return '%s: %s' % (self.message, self.requirement)

class Emulator(object):
    def __init__(self, argv):
        self.argv           = argv
        self.object_id      = False

        self.global_path    = os.environ['__global']
        self.object_source  = os.environ['__cdist_manifest']
        self.target_host    = os.environ['__target_host']
        self.type_base_path = os.environ['__cdist_type_base_path']
        
        self.object_base_path = os.path.join(self.global_path, "object")

        self.type_name      = os.path.basename(argv[0])
        self.cdist_type     = core.Type(self.type_base_path, self.type_name)

        self.__init_log()

    def filter(self, record):
        """Add hostname and object to logs via logging Filter"""

        prefix = self.target_host + ": (emulator)"

        if self.object_id:
            prefix = prefix + " " + self.type_name + "/" + self.object_id

        record.msg = prefix + ": " + record.msg

        return True

    def run(self):
        """Emulate type commands (i.e. __file and co)"""

        if '__install' in os.environ:
            if not self.cdist_type.is_install:
                self.log.debug("Running in install mode, ignoring non install type")
                return True

        self.commandline()
        self.setup_object()
        self.record_requirements()
        self.log.debug("Finished %s %s" % (self.cdist_object.path, self.parameters))

    def __init_log(self):
        """Setup logging facility"""
        logformat = '%(levelname)s: %(message)s'
        logging.basicConfig(format=logformat)

        if '__debug' in os.environ:
            logging.root.setLevel(logging.DEBUG)
        else:
            logging.root.setLevel(logging.INFO)

        self.log            = logging.getLogger(__name__)
        self.log.addFilter(self)

    def commandline(self):
        """Parse command line"""

        parser = argparse.ArgumentParser(add_help=False)

        for parameter in self.cdist_type.optional_parameters:
            argument = "--" + parameter
            parser.add_argument(argument, action='store', required=False)
        for parameter in self.cdist_type.required_parameters:
            argument = "--" + parameter
            parser.add_argument(argument, action='store', required=True)

        # If not singleton support one positional parameter
        if not self.cdist_type.is_singleton:
            parser.add_argument("object_id", nargs=1)

        # And finally parse/verify parameter
        self.args = parser.parse_args(self.argv[1:])
        self.log.debug('Args: %s' % self.args)


    def setup_object(self):
        # FIXME: verify object id

        # Setup object_id
        if self.cdist_type.is_singleton:
            self.object_id = "singleton"
        else:
            self.object_id = self.args.object_id[0]
            del self.args.object_id

            # strip leading slash from object_id
            self.object_id = self.object_id.lstrip('/')

        # Instantiate the cdist object we are defining
        self.cdist_object = core.Object(self.cdist_type, self.object_base_path, self.object_id)

        # Create object with given parameters
        self.parameters = {}
        for key,value in vars(self.args).items():
            if value is not None:
                self.parameters[key] = value
        
        if self.cdist_object.exists:
            if cdist_object.parameters != self.parameters:
                raise cdist.Error("Object %s already exists with conflicting parameters:\n%s: %s\n%s: %s"
                    % (self.cdist_object, " ".join(self.cdist_object.source), self.cdist_object.parameters, self.object_source, self.parameters)
            )
<<<<<<< HEAD
    else:
        cdist_object.create()
        cdist_object.parameters = parameters

    # Record requirements
    if "require" in os.environ:
        requirements = os.environ['require']
        for requirement in requirements.split(" "):
            requirement_parts = requirement.split(os.sep, 1)
            requirement_parts.reverse()
            requirement_type_name = requirement_parts.pop()
            try:
                requirement_object_id = requirement_parts.pop()
            except IndexError:
                # no object id, must be singleton
                requirement_object_id = 'singleton'
            # strip leading slash from object_id
            if requirement_object_id.startswith('/'):
                log.debug("Stripping leading slash from requirements object_id: %s", requirement)
                requirement_object_id = requirement_object_id.lstrip('/')
            log.debug("Recording requirement: %s -> %s" % (cdist_object.path, requirement))
            cdist_object.requirements.append(requirement)

    # Record / Append source
    cdist_object.source.append(object_source)

    log.debug("Finished %s %s" % (cdist_object.path, parameters))
=======
        else:
            self.cdist_object.create()
            self.cdist_object.parameters = self.parameters

    def record_requirements(self):
        """record requirements"""

        if "require" in os.environ:
            requirements = os.environ['require']
            for requirement in requirements.split(" "):
                self.log.debug("Recording requirement: " + requirement)
                requirement_parts = requirement.split(os.sep, 1)
                # FIXME: continue here
                FAILHERE,PLEASE()[]!
                print(requirement)
                print(requirement_parts)
                requirement_type_name = requirement_parts.pop()
                try:
                    requirement_object_id = requirement_parts.pop()
                except IndexError:
                    # no object id, must be singleton
                    requirement_object_id = 'singleton'

                requirement_object_id = requirement_object_id.lstrip('/')
                self.cdist_object.requirements.append(requirement)

        # Record / Append source
        self.cdist_object.source.append(self.object_source)
>>>>>>> ee1c568c
<|MERGE_RESOLUTION|>--- conflicted
+++ resolved
@@ -138,35 +138,6 @@
                 raise cdist.Error("Object %s already exists with conflicting parameters:\n%s: %s\n%s: %s"
                     % (self.cdist_object, " ".join(self.cdist_object.source), self.cdist_object.parameters, self.object_source, self.parameters)
             )
-<<<<<<< HEAD
-    else:
-        cdist_object.create()
-        cdist_object.parameters = parameters
-
-    # Record requirements
-    if "require" in os.environ:
-        requirements = os.environ['require']
-        for requirement in requirements.split(" "):
-            requirement_parts = requirement.split(os.sep, 1)
-            requirement_parts.reverse()
-            requirement_type_name = requirement_parts.pop()
-            try:
-                requirement_object_id = requirement_parts.pop()
-            except IndexError:
-                # no object id, must be singleton
-                requirement_object_id = 'singleton'
-            # strip leading slash from object_id
-            if requirement_object_id.startswith('/'):
-                log.debug("Stripping leading slash from requirements object_id: %s", requirement)
-                requirement_object_id = requirement_object_id.lstrip('/')
-            log.debug("Recording requirement: %s -> %s" % (cdist_object.path, requirement))
-            cdist_object.requirements.append(requirement)
-
-    # Record / Append source
-    cdist_object.source.append(object_source)
-
-    log.debug("Finished %s %s" % (cdist_object.path, parameters))
-=======
         else:
             self.cdist_object.create()
             self.cdist_object.parameters = self.parameters
@@ -179,6 +150,7 @@
             for requirement in requirements.split(" "):
                 self.log.debug("Recording requirement: " + requirement)
                 requirement_parts = requirement.split(os.sep, 1)
+                requirement_parts.reverse()
                 # FIXME: continue here
                 FAILHERE,PLEASE()[]!
                 print(requirement)
@@ -194,5 +166,4 @@
                 self.cdist_object.requirements.append(requirement)
 
         # Record / Append source
-        self.cdist_object.source.append(self.object_source)
->>>>>>> ee1c568c
+        self.cdist_object.source.append(self.object_source)