#!/usr/bin/env python3
# -*- coding: utf-8 -*-
#
# 2010-2011 Nico Schottelius (nico-cdist at schottelius.org)
#
# This file is part of cdist.
#
# cdist is free software: you can redistribute it and/or modify
# it under the terms of the GNU General Public License as published by
# the Free Software Foundation, either version 3 of the License, or
# (at your option) any later version.
#
# cdist is distributed in the hope that it will be useful,
# but WITHOUT ANY WARRANTY; without even the implied warranty of
# MERCHANTABILITY or FITNESS FOR A PARTICULAR PURPOSE.  See the
# GNU General Public License for more details.
#
# You should have received a copy of the GNU General Public License
# along with cdist. If not, see <http://www.gnu.org/licenses/>.
#
#

import logging
import os
import stat
import shutil
import sys
import tempfile
import time

from cdist import core


class ConfigInstall(object):
    """Cdist main class to hold arbitrary data"""

    def __init__(self, context): 

        self.context = context
        self.log = logging.getLogger(self.context.target_host)

        # For easy access
        self.local = context.local
        self.remote = context.remote

<<<<<<< HEAD
    def __init_remote_paths(self):
        """Initialise remote directory structure"""
        self.exec_wrapper.remove_remote_path(self.context.remote_base_path)
        self.exec_wrapper.remote_mkdir(self.context.remote_base_path)
        self.exec_wrapper.remote_mkdir(self.context.remote_conf_path)

    def __init_local_paths(self):
        """Initialise local directory structure"""

        # Create base dir, if user supplied and not existing
        if not os.path.isdir(self.context.base_path):
            os.mkdir(self.context.base_path)
            
        # FIXME: raise more beautiful exception / Steven: handle exception
        os.mkdir(self.context.out_path)
        os.mkdir(self.context.bin_path)

#        os.environ['__target_host'] = self.context.target_host
#        if self.context.debug:
#            os.environ['__debug'] = "yes"

    def cleanup(self):
        self.log.debug("Saving " + self.context.out_path + " to " + self.context.cache_path)
        if os.path.exists(self.context.cache_path):
            shutil.rmtree(self.context.cache_path)
        shutil.move(self.context.out_path, self.context.cache_path)

    def deploy_to(self):
        """Mimic the old deploy to: Deploy to one host"""
        self.log.info("Deploying to " + self.context.target_host)
        self.stage_prepare()
        self.stage_run()

    def deploy_and_cleanup(self):
        """Do what is most often done: deploy & cleanup"""
        start_time = time.time()
        self.deploy_to()
        self.cleanup()
        self.log.info("Finished run of %s in %s seconds", 
            self.context.target_host, time.time() - start_time)

    def stage_prepare(self):
        """Do everything for a deploy, minus the actual code stage"""
        self.link_emulator()
        self.global_explorer_run()
        self.run_initial_manifest()

        self.log.info("Running object manifests and type explorers")

        # Continue process until no new objects are created anymore
        new_objects_created = True
        while new_objects_created:
            new_objects_created = False
            for cdist_object in cdist.core.Object.list_objects(self.object_base_path,
                                                               self.context.type_base_path):
                if cdist_object.prepared:
                    self.log.debug("Skipping rerun of object %s", cdist_object)
                    continue
                else:
                    self.object_prepare(cdist_object)
                    new_objects_created = True


    def self.global_explorer_run()
        """Run global explorers and save output"""

        output = self.global_explorer.run()

        for explorer in output:
            outfile = os.path.join(self.context.global_explorer_out_path,
                explorer)
            outfile_fd = open(outfile, "w")
            outfile_fd.write()

    def object_prepare(self, cdist_object):
        """Prepare object: Run type explorer + manifest"""
        self.log.debug("Preparing object: " + cdist_object.name)
        cdist_object.explorers = self.explorer.run_type_explorer(cdist_object)
        self.manifest.run_type_manifest(cdist_object)
        cdist_object.prepared = True

    def object_run(self, cdist_object):
        """Run gencode and code for an object"""
        self.log.debug("Running object %s", cdist_object)

        # Catch requirements, which re-call us
        if cdist_object.ran:
            return

        cdist_type = cdist_object.type
            
        for requirement in cdist_object.requirements:
            self.log.debug("Object %s requires %s", cdist_object, requirement)
            self.object_run(requirement)

        #
        # Setup env Variable:
        #
        env = os.environ.copy()
        env['__target_host']    = self.context.target_host
        env['__global']         = self.context.out_path
        env["__object"]         = os.path.join(self.object_base_path, cdist_object.path)
        env["__object_id"]      = cdist_object.object_id
        env["__object_fq"]      = cdist_object.name
        env["__type"]           = cdist_type.name

        # gencode
        for cmd in ["local", "remote"]:
            bin = os.path.join(self.context.type_base_path,
                    getattr(cdist_type, "gencode_" + cmd + "_path"))

            if os.path.isfile(bin):
                outfile = os.path.join(self.object_base_path,
                            getattr(cdist_object, "code_" + cmd + "_path"))

                outfile_fd = open(outfile, "w")

                # Need to flush to ensure our write is done before stdout write
                # FIXME: code header still needed?
                outfile_fd.write(CODE_HEADER)
                outfile_fd.flush()

                cdist.exec.shell_run_or_debug_fail(bin, [bin], env=env, stdout=outfile_fd)
                outfile_fd.close()

                status = os.stat(outfile)

                # Remove output if empty, else make it executable
                if status.st_size == len(CODE_HEADER):
                    os.unlink(outfile)
                else:
                    # Add header and make executable - identically to 0o700
                    os.chmod(outfile, stat.S_IXUSR | stat.S_IRUSR | stat.S_IWUSR)
                    cdist_object.changed=True

        # code local
        code_local = cdist_object.code_local_path
        if os.path.isfile(code_local):
            cdist.exec.run_or_fail([code_local])

        # code remote
        local_remote_code   = os.path.join(self.object_base_path,
            cdist_object.code_remote_path)
        remote_remote_code  = os.path.join(self.remote_object_path,
            cdist_object.code_remote_path)
        if os.path.isfile(local_remote_code):
            self.context.transfer_path(local_remote_code, remote_remote_code)
            cdist.exec.run_or_fail([remote_remote_code], remote_prefix=True)

        cdist_object.ran = True

    def link_emulator(self):
        """Link emulator to types"""
        src = os.path.abspath(self.context.exec_path)
        for cdist_type in cdist.core.Type.list_types(self.context.type_base_path):
            dst = os.path.join(self.context.bin_path, cdist_type.name)
            self.log.debug("Linking emulator: %s to %s", src, dst)

            # FIXME: handle exception / make it more beautiful / Steven: raise except :-)
            os.symlink(src, dst)

=======
        # Initialise local directory structure
        self.local.create_directories()
        # Initialise remote directory structure
        self.remote.create_directories()

        self.explorer = core.Explorer(self.context.target_host, self.local, self.remote)
        self.manifest = core.Manifest(self.context.target_host, self.local)
        self.code = core.Code(self.context.target_host, self.local, self.remote)

    def cleanup(self):
        # FIXME: move to local?
        self.log.debug("Saving " + self.local.out_path + " to " + self.local.cache_path)
        if os.path.exists(self.local.cache_path):
            shutil.rmtree(self.local.cache_path)
        shutil.move(self.local.out_path, self.local.cache_path)

    def deploy_to(self):
        """Mimic the old deploy to: Deploy to one host"""
        self.log.info("Deploying to " + self.context.target_host)
        self.stage_prepare()
        self.stage_run()

    def deploy_and_cleanup(self):
        """Do what is most often done: deploy & cleanup"""
        start_time = time.time()
        self.deploy_to()
        self.cleanup()
        self.log.info("Finished run of %s in %s seconds", 
            self.context.target_host, time.time() - start_time)

    def stage_prepare(self):
        """Do everything for a deploy, minus the actual code stage"""
        self.local.link_emulator(self.context.exec_path)
        self.run_global_explorers()
        self.manifest.run_initial_manifest(self.context.initial_manifest)

        self.log.info("Running object manifests and type explorers")

        # Continue process until no new objects are created anymore
        new_objects_created = True
        while new_objects_created:
            new_objects_created = False
            for cdist_object in core.Object.list_objects(self.local.object_path,
                                                         self.local.type_path):
                if cdist_object.prepared:
                    self.log.debug("Skipping rerun of object %s", cdist_object)
                    continue
                else:
                    self.object_prepare(cdist_object)
                    new_objects_created = True

    def run_global_explorers(self):
        """Run global explorers and save output"""
        # FIXME: move to explorer, pass global_explorer_out_path as argument
        self.explorer.transfer_global_explorers()
        for explorer in self.explorer.list_global_explorer_names():
            output = self.explorer.run_global_explorer(explorer)
            path = os.path.join(self.local.global_explorer_out_path, explorer)
            with open(path, 'w') as fd:
                fd.write(output)

    def run_type_explorers(self, cdist_object):
        """Run type explorers and save output in object."""
        self.explorer.transfer_type_explorers(cdist_object.type)
        for explorer in self.explorer.list_type_explorer_names(cdist_object.type):
            output = self.explorer.run_type_explorer(explorer, cdist_object)
            cdist_object.explorers[explorer] = output

    def object_prepare(self, cdist_object):
        """Prepare object: Run type explorer + manifest"""
        self.log.debug("Preparing object: " + cdist_object.name)
        self.run_type_explorers(cdist_object)
        self.manifest.run_type_manifest(cdist_object)
        cdist_object.prepared = True

    def object_run(self, cdist_object):
        """Run gencode and code for an object"""
        self.log.debug("Running object %s", cdist_object)

        # Catch requirements, which re-call us
        if cdist_object.ran:
            return

        cdist_type = cdist_object.type
            
        for requirement in cdist_object.requirements:
            self.log.debug("Object %s requires %s", cdist_object, requirement)
            # FIXME: requirement is a string, need to create object here
            self.object_run(requirement)

        # Generate
        cdist_object.code_local = self.code.run_gencode_local(cdist_object)
        cdist_object.code_remote = self.code.run_gencode_remote(cdist_object)
        if cdist_object.code_local or cdist_object.code_remote:
            cdist_object.changed = True

        # Execute
        if cdist_object.code_local:
            self.code.run_code_local(cdist_object)
        if cdist_object.code_remote:
            self.code.transfer_code_remote(cdist_object)
            self.code.run_code_remote(cdist_object)

>>>>>>> e2e2ddb3
    def stage_run(self):
        """The final (and real) step of deployment"""
        self.log.info("Generating and executing code")
        for cdist_object in core.Object.list_objects(self.local.object_path,
                                                           self.local.type_path):
            self.log.debug("Run object: %s", cdist_object)
            self.object_run(cdist_object)<|MERGE_RESOLUTION|>--- conflicted
+++ resolved
@@ -43,169 +43,6 @@
         self.local = context.local
         self.remote = context.remote
 
-<<<<<<< HEAD
-    def __init_remote_paths(self):
-        """Initialise remote directory structure"""
-        self.exec_wrapper.remove_remote_path(self.context.remote_base_path)
-        self.exec_wrapper.remote_mkdir(self.context.remote_base_path)
-        self.exec_wrapper.remote_mkdir(self.context.remote_conf_path)
-
-    def __init_local_paths(self):
-        """Initialise local directory structure"""
-
-        # Create base dir, if user supplied and not existing
-        if not os.path.isdir(self.context.base_path):
-            os.mkdir(self.context.base_path)
-            
-        # FIXME: raise more beautiful exception / Steven: handle exception
-        os.mkdir(self.context.out_path)
-        os.mkdir(self.context.bin_path)
-
-#        os.environ['__target_host'] = self.context.target_host
-#        if self.context.debug:
-#            os.environ['__debug'] = "yes"
-
-    def cleanup(self):
-        self.log.debug("Saving " + self.context.out_path + " to " + self.context.cache_path)
-        if os.path.exists(self.context.cache_path):
-            shutil.rmtree(self.context.cache_path)
-        shutil.move(self.context.out_path, self.context.cache_path)
-
-    def deploy_to(self):
-        """Mimic the old deploy to: Deploy to one host"""
-        self.log.info("Deploying to " + self.context.target_host)
-        self.stage_prepare()
-        self.stage_run()
-
-    def deploy_and_cleanup(self):
-        """Do what is most often done: deploy & cleanup"""
-        start_time = time.time()
-        self.deploy_to()
-        self.cleanup()
-        self.log.info("Finished run of %s in %s seconds", 
-            self.context.target_host, time.time() - start_time)
-
-    def stage_prepare(self):
-        """Do everything for a deploy, minus the actual code stage"""
-        self.link_emulator()
-        self.global_explorer_run()
-        self.run_initial_manifest()
-
-        self.log.info("Running object manifests and type explorers")
-
-        # Continue process until no new objects are created anymore
-        new_objects_created = True
-        while new_objects_created:
-            new_objects_created = False
-            for cdist_object in cdist.core.Object.list_objects(self.object_base_path,
-                                                               self.context.type_base_path):
-                if cdist_object.prepared:
-                    self.log.debug("Skipping rerun of object %s", cdist_object)
-                    continue
-                else:
-                    self.object_prepare(cdist_object)
-                    new_objects_created = True
-
-
-    def self.global_explorer_run()
-        """Run global explorers and save output"""
-
-        output = self.global_explorer.run()
-
-        for explorer in output:
-            outfile = os.path.join(self.context.global_explorer_out_path,
-                explorer)
-            outfile_fd = open(outfile, "w")
-            outfile_fd.write()
-
-    def object_prepare(self, cdist_object):
-        """Prepare object: Run type explorer + manifest"""
-        self.log.debug("Preparing object: " + cdist_object.name)
-        cdist_object.explorers = self.explorer.run_type_explorer(cdist_object)
-        self.manifest.run_type_manifest(cdist_object)
-        cdist_object.prepared = True
-
-    def object_run(self, cdist_object):
-        """Run gencode and code for an object"""
-        self.log.debug("Running object %s", cdist_object)
-
-        # Catch requirements, which re-call us
-        if cdist_object.ran:
-            return
-
-        cdist_type = cdist_object.type
-            
-        for requirement in cdist_object.requirements:
-            self.log.debug("Object %s requires %s", cdist_object, requirement)
-            self.object_run(requirement)
-
-        #
-        # Setup env Variable:
-        #
-        env = os.environ.copy()
-        env['__target_host']    = self.context.target_host
-        env['__global']         = self.context.out_path
-        env["__object"]         = os.path.join(self.object_base_path, cdist_object.path)
-        env["__object_id"]      = cdist_object.object_id
-        env["__object_fq"]      = cdist_object.name
-        env["__type"]           = cdist_type.name
-
-        # gencode
-        for cmd in ["local", "remote"]:
-            bin = os.path.join(self.context.type_base_path,
-                    getattr(cdist_type, "gencode_" + cmd + "_path"))
-
-            if os.path.isfile(bin):
-                outfile = os.path.join(self.object_base_path,
-                            getattr(cdist_object, "code_" + cmd + "_path"))
-
-                outfile_fd = open(outfile, "w")
-
-                # Need to flush to ensure our write is done before stdout write
-                # FIXME: code header still needed?
-                outfile_fd.write(CODE_HEADER)
-                outfile_fd.flush()
-
-                cdist.exec.shell_run_or_debug_fail(bin, [bin], env=env, stdout=outfile_fd)
-                outfile_fd.close()
-
-                status = os.stat(outfile)
-
-                # Remove output if empty, else make it executable
-                if status.st_size == len(CODE_HEADER):
-                    os.unlink(outfile)
-                else:
-                    # Add header and make executable - identically to 0o700
-                    os.chmod(outfile, stat.S_IXUSR | stat.S_IRUSR | stat.S_IWUSR)
-                    cdist_object.changed=True
-
-        # code local
-        code_local = cdist_object.code_local_path
-        if os.path.isfile(code_local):
-            cdist.exec.run_or_fail([code_local])
-
-        # code remote
-        local_remote_code   = os.path.join(self.object_base_path,
-            cdist_object.code_remote_path)
-        remote_remote_code  = os.path.join(self.remote_object_path,
-            cdist_object.code_remote_path)
-        if os.path.isfile(local_remote_code):
-            self.context.transfer_path(local_remote_code, remote_remote_code)
-            cdist.exec.run_or_fail([remote_remote_code], remote_prefix=True)
-
-        cdist_object.ran = True
-
-    def link_emulator(self):
-        """Link emulator to types"""
-        src = os.path.abspath(self.context.exec_path)
-        for cdist_type in cdist.core.Type.list_types(self.context.type_base_path):
-            dst = os.path.join(self.context.bin_path, cdist_type.name)
-            self.log.debug("Linking emulator: %s to %s", src, dst)
-
-            # FIXME: handle exception / make it more beautiful / Steven: raise except :-)
-            os.symlink(src, dst)
-
-=======
         # Initialise local directory structure
         self.local.create_directories()
         # Initialise remote directory structure
@@ -309,7 +146,6 @@
             self.code.transfer_code_remote(cdist_object)
             self.code.run_code_remote(cdist_object)
 
->>>>>>> e2e2ddb3
     def stage_run(self):
         """The final (and real) step of deployment"""
         self.log.info("Generating and executing code")
