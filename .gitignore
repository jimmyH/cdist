--- conflicted
+++ resolved
@@ -11,13 +11,8 @@
 doc/man/man7/cdist-reference.text
 doc/man/man*/docbook-xsl.css
 
-# Ignore cache for version control
-cache/
+# Ignore cdist cache for version control
+/cache/
 
-<<<<<<< HEAD
-# Python
-**/__pycache__/
-=======
 # Python / cache
-__pycache__/
->>>>>>> fd9fb136
+__pycache__/