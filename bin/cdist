#!/usr/bin/env python3
# -*- coding: utf-8 -*-
#
# 2010-2011 Nico Schottelius (nico-cdist at schottelius.org)
#
# This file is part of cdist.
#
# cdist is free software: you can redistribute it and/or modify
# it under the terms of the GNU General Public License as published by
# the Free Software Foundation, either version 3 of the License, or
# (at your option) any later version.
#
# cdist is distributed in the hope that it will be useful,
# but WITHOUT ANY WARRANTY; without even the implied warranty of
# MERCHANTABILITY or FITNESS FOR A PARTICULAR PURPOSE.  See the
# GNU General Public License for more details.
#
# You should have received a copy of the GNU General Public License
# along with cdist. If not, see <http://www.gnu.org/licenses/>.
#
#

import argparse
import datetime
import logging
import multiprocessing
import os
import re
import subprocess
import shutil
import stat
import sys
import tempfile

BANNER = """
             ..          .       .x+=:.        s
           dF           @88>    z`    ^%      :8
          '88bu.        %8P        .   <k    .88
      .   '*88888bu      .       .@8Ned8"   :888ooo
 .udR88N    ^"*8888N   .@88u   .@^%8888"  -*8888888
<888'888k  beWE "888L ''888E` x88:  `)8b.   8888
9888 'Y"   888E  888E   888E  8888N=*8888   8888
9888       888E  888E   888E   %8"    R88   8888
9888       888E  888F   888E    @8Wou 9%   .8888Lu=
?8888u../ .888N..888    888&  .888888P`    ^%888*
 "8888P'   `"888*""     R888" `   ^"F        'Y"
   "P'        ""         ""
"""

# Given paths from installation
REMOTE_BASE_DIR                 = "/var/lib/cdist"
REMOTE_CONF_DIR                 = os.path.join(REMOTE_BASE_DIR, "conf")
REMOTE_OBJECT_DIR               = os.path.join(REMOTE_BASE_DIR, "object")
REMOTE_TYPE_DIR                 = os.path.join(REMOTE_CONF_DIR, "type")
REMOTE_GLOBAL_EXPLORER_DIR      = os.path.join(REMOTE_CONF_DIR, "explorer")

CODE_HEADER                     = "#!/bin/sh -e\n"
DOT_CDIST                       = ".cdist"
TYPE_PREFIX                     = "__"
VERSION                         = "2.0.1"

logging.basicConfig(level=logging.INFO, format='%(levelname)s: %(message)s')
log = logging.getLogger()

# Begin to split into parts
sys.path.insert(0, 
    os.path.abspath(os.path.join(os.path.dirname(__file__),
        '../lib/python')))

def file_to_list(filename):
    """Return list from \n seperated file"""
    if os.path.isfile(filename):
        file_fd = open(filename, "r")
        lines = file_fd.readlines()
        file_fd.close()

        # Remove \n from all lines
        lines = map(lambda s: s.strip(), lines)
    else:
        lines = []

    return lines

<<<<<<< HEAD
class CdistError(Exception):
    """Base exception class for this project"""
    pass

class Cdist:
   """Cdist main class to hold arbitrary data"""

   def __init__(self, target_host, 
               initial_manifest=False, remote_user="root",
               home=None, debug=False):
      self.target_host = target_host
      self.remote_prefix = ["ssh", "root@" + self.target_host]

      # Setup directory paths
      self.temp_dir = tempfile.mkdtemp()

      self.debug = debug
      
      if home:
         self.base_dir = home
      else:
         self.base_dir = os.path.abspath(os.path.join(os.path.dirname(__file__), os.pardir))

      self.conf_dir              = os.path.join(self.base_dir, "conf")
      self.cache_base_dir        = os.path.join(self.base_dir, "cache")
      self.cache_dir             = os.path.join(self.cache_base_dir, self.target_host)
      self.global_explorer_dir   = os.path.join(self.conf_dir, "explorer")
      self.lib_dir               = os.path.join(self.base_dir, "lib")
      self.manifest_dir          = os.path.join(self.conf_dir, "manifest")
      self.type_base_dir         = os.path.join(self.conf_dir, "type")

      self.out_dir = os.path.join(self.temp_dir, "out")
      os.mkdir(self.out_dir)

      self.global_explorer_out_dir = os.path.join(self.out_dir, "explorer")
      os.mkdir(self.global_explorer_out_dir)

      self.object_base_dir = os.path.join(self.out_dir, "object")

      # Setup binary directory + contents
      self.bin_dir = os.path.join(self.out_dir, "bin")
      os.mkdir(self.bin_dir)
      self.link_type_to_emulator()

      # List of type explorers transferred
      self.type_explorers_transferred = {}

      # objects
      self.objects_prepared = []

      self.remote_user = remote_user

      # Mostly static, but can be overwritten on user demand
      if initial_manifest:
         self.initial_manifest = initial_manifest
      else:
         self.initial_manifest = os.path.join(self.manifest_dir, "init")

   def cleanup(self):
      # Do not use in __del__:
      # http://docs.python.org/reference/datamodel.html#customization
      # "other globals referenced by the __del__() method may already have been deleted 
      # or in the process of being torn down (e.g. the import machinery shutting down)"
      #
      log.debug("Saving" + self.temp_dir + "to " + self.cache_dir)
      # Remove previous cache
      if os.path.exists(self.cache_dir):
         shutil.rmtree(self.cache_dir)
      shutil.move(self.temp_dir, self.cache_dir)

   def remote_mkdir(self, directory):
      """Create directory on remote side"""
      self.run_or_fail(["mkdir", "-p", directory], remote=True)

   def remote_cat(filename):
      """Use cat on the remote side for output"""
      self.run_or_fail(["cat", filename], remote=True)

   def shell_run_or_debug_fail(self, script, *args, **kargs):
      # Manually execute /bin/sh, because sh -e does what we want
      # and sh -c -e does not exit if /bin/false called
      args[0][:0] = [ "/bin/sh", "-e" ]

      remote = False
      if "remote" in kargs:
         if kargs["remote"]:
            args[0][:0] = self.remote_prefix
            remote = true

         del kargs["remote"]

      log.debug("Shell exec cmd: %s", args)
      log.debug("Shell exec env: %s", kargs['env'])
      try:
         subprocess.check_call(*args, **kargs)
      except subprocess.CalledProcessError:
         log.error("Code that raised the error:\n")
         if remote:
            remote_cat(script)
         else:
            script_fd = open(script)
            print(script_fd.read())
            script_fd.close()

         raise CdistError("Command failed (shell): " + " ".join(*args))
      except OSError as error:
         raise CdistError(" ".join(*args) + ": " + error.args[1])

   def run_or_fail(self, *args, **kargs):
      if "remote" in kargs:
         if kargs["remote"]:
            args[0][:0] = self.remote_prefix

         del kargs["remote"]

      log.debug("Exec: " + " ".join(*args))
      try:
         subprocess.check_call(*args, **kargs)
      except subprocess.CalledProcessError:
         raise CdistError("Command failed: " + " ".join(*args))
      except OSError as error:
         raise CdistError(" ".join(*args) + ": " + error.args[1])


   def remove_remote_dir(self, destination):
      self.run_or_fail(["rm", "-rf",  destination], remote=True)

   def transfer_dir(self, source, destination):
      """Transfer directory and previously delete the remote destination"""
      self.remove_remote_dir(destination)
      self.run_or_fail(["scp", "-qr", source, 
                        self.remote_user + "@" + 
                        self.target_host + ":" + 
                        destination])

   def transfer_file(self, source, destination):
      """Transfer file"""
      self.run_or_fail(["scp", "-q", source, 
                        self.remote_user + "@" +
                        self.target_host + ":" +
                        destination])

   def global_explorer_output_path(self, explorer):
      """Returns path of the output for a global explorer"""
      return os.path.join(self.global_explorer_out_dir, explorer)

   def type_explorer_output_dir(self, cdist_object):
      """Returns and creates dir of the output for a type explorer"""
      dir = os.path.join(self.object_dir(cdist_object), "explorer")
      if not os.path.isdir(dir):
         os.mkdir(dir)

      return dir

   def remote_global_explorer_path(self, explorer):
      """Returns path to the remote explorer"""
      return os.path.join(REMOTE_GLOBAL_EXPLORER_DIR, explorer)

   def list_global_explorers(self):
      """Return list of available explorers"""
      return os.listdir(self.global_explorer_dir)

   def list_type_explorers(self, type):
      """Return list of available explorers for a specific type"""
      dir = self.type_dir(type, "explorer")
      if os.path.isdir(dir):
         list = os.listdir(dir)
      else:
         list = []

      log.debug("Explorers for %s in %s: %s", type, dir, list)

      return list

   def list_types(self):
      return os.listdir(self.type_base_dir)

   def list_object_paths(self, starting_point):
      """Return list of paths of existing objects"""
      object_paths = []

      for content in os.listdir(starting_point):
         full_path = os.path.join(starting_point, content)
         if os.path.isdir(full_path):
            object_paths.extend(self.list_object_paths(starting_point = full_path))

         # Directory contains .cdist -> is an object
         if content == DOT_CDIST:
            object_paths.append(starting_point)

      return object_paths

   def get_type_from_object(self, cdist_object):
      """Returns the first part (i.e. type) of an object"""
      return cdist_object.split(os.sep)[0]

   def get_object_id_from_object(self, cdist_object):
      """Returns everything but the first part (i.e. object_id) of an object"""
      return os.sep.join(cdist_object.split(os.sep)[1:])

   def object_dir(self, cdist_object):
      """Returns the full path to the object (including .cdist)"""
      return os.path.join(self.object_base_dir, cdist_object, DOT_CDIST)

   def remote_object_dir(self, cdist_object):
      """Returns the remote full path to the object (including .cdist)"""
      return os.path.join(REMOTE_OBJECT_DIR, cdist_object, DOT_CDIST)

   def object_parameter_dir(self, cdist_object):
      """Returns the dir to the object parameter"""
      return os.path.join(self.object_dir(cdist_object), "parameter")

   def remote_object_parameter_dir(self, cdist_object):
      """Returns the remote dir to the object parameter"""
      return os.path.join(self.remote_object_dir(cdist_object), "parameter")

   def object_code_paths(self, cdist_object):
      """Return paths to code scripts of object"""
      return [os.path.join(self.object_dir(cdist_object), "code-local"),
              os.path.join(self.object_dir(cdist_object), "code-remote")]

   def list_objects(self):
      """Return list of existing objects"""

      objects = []
      if os.path.isdir(self.object_base_dir):
         object_paths = self.list_object_paths(self.object_base_dir)

         for path in object_paths:
            objects.append(os.path.relpath(path, self.object_base_dir))

      return objects

   def type_dir(self, type, *args):
      """Return directory the type"""
      return os.path.join(self.type_base_dir, type, *args)

   def remote_type_explorer_dir(self, type):
      """Return remote directory that holds the explorers of a type"""
      return os.path.join(REMOTE_TYPE_DIR, type, "explorer")

   def transfer_object_parameter(self, cdist_object):
      """Transfer the object parameter to the remote destination"""
      # Create base path before using mkdir -p
      self.remote_mkdir(self.remote_object_parameter_dir(cdist_object))

      # Synchronise parameter dir afterwards
      self.transfer_dir(self.object_parameter_dir(cdist_object), 
                        self.remote_object_parameter_dir(cdist_object))

   def transfer_global_explorers(self):
      """Transfer the global explorers"""
      self.remote_mkdir(REMOTE_GLOBAL_EXPLORER_DIR)
      self.transfer_dir(self.global_explorer_dir, REMOTE_GLOBAL_EXPLORER_DIR)

   def transfer_type_explorers(self, type):
      """Transfer explorers of a type, but only once"""
      if type in self.type_explorers_transferred:
         log.debug("Skipping retransfer for explorers of %s", type)
         return
      else:
         # Do not retransfer
         self.type_explorers_transferred[type] = 1

      src = self.type_dir(type, "explorer")
      remote_base = os.path.join(REMOTE_TYPE_DIR, type)
      dst = self.remote_type_explorer_dir(type)

      # Only continue, if there is at least the directory
      if os.path.isdir(src):
         # Ensure that the path exists
         self.remote_mkdir(remote_base)
         self.transfer_dir(src, dst)


   def link_type_to_emulator(self):
      """Link type names to cdist-type-emulator"""
      source = os.path.abspath(sys.argv[0])
      for type in self.list_types():
         destination = os.path.join(self.bin_dir, type)
         log.debug("Linking %s to %s", source, destination)
         os.symlink(source, destination)

   def run_global_explores(self):
      """Run global explorers"""
      explorers = self.list_global_explorers()
      if(len(explorers) == 0):
         raise CdistError("No explorers found in", self.global_explorer_dir)

      self.transfer_global_explorers()
      for explorer in explorers:
         output = self.global_explorer_output_path(explorer)
         output_fd = open(output, mode='w')
         cmd = []
         cmd.append("__explorer=" + REMOTE_GLOBAL_EXPLORER_DIR)
         cmd.append(self.remote_global_explorer_path(explorer))

         self.run_or_fail(cmd, stdout=output_fd, remote=True)
         output_fd.close()

   def run_type_explorer(self, cdist_object):
      """Run type specific explorers for objects"""
      # Based on bin/cdist-object-explorer-run

      # Transfering explorers for this type
      type = self.get_type_from_object(cdist_object)
      self.transfer_type_explorers(type)

      cmd = []
      cmd.append("__explorer="      + REMOTE_GLOBAL_EXPLORER_DIR)
      cmd.append("__type_explorer=" + self.remote_type_explorer_dir(type))
      cmd.append("__object="        + self.remote_object_dir(cdist_object))
      cmd.append("__object_id="     + self.get_object_id_from_object(cdist_object))
      cmd.append("__object_fq="     + cdist_object)

      # Need to transfer at least the parameters for objects to be useful
      self.transfer_object_parameter(cdist_object)

      explorers = self.list_type_explorers(type)
      for explorer in explorers:
         remote_cmd = cmd + [os.path.join(self.remote_type_explorer_dir(type), explorer)]
         output = os.path.join(self.type_explorer_output_dir(cdist_object), explorer)
         output_fd = open(output, mode='w')
         log.debug("%s exploring %s using %s storing to %s", 
                  cdist_object, explorer, remote_cmd, output)
                  
         self.run_or_fail(remote_cmd, stdout=output_fd, remote=True)
         output_fd.close()

   def init_deploy(self):
      """Ensure the base directories are cleaned up"""
      log.debug("Creating clean directory structure")

      self.remove_remote_dir(REMOTE_BASE_DIR)
      self.remote_mkdir(REMOTE_BASE_DIR)

   def run_initial_manifest(self):
      """Run the initial manifest"""
      env = {  "__manifest" : self.manifest_dir }
      self.run_manifest(self.initial_manifest, extra_env=env)

   def run_type_manifest(self, cdist_object):
      """Run manifest for a specific object"""
      type = self.get_type_from_object(cdist_object)
      manifest = self.type_dir(type, "manifest")
      
      log.debug("%s: Running %s", cdist_object, manifest)
      if os.path.exists(manifest):
         env = {  "__object" :   self.object_dir(cdist_object), 
                  "__object_id": self.get_object_id_from_object(cdist_object),
                  "__object_fq": cdist_object,
                  "__type":      self.type_dir(type)
               }
         self.run_manifest(manifest, extra_env=env)

   def run_manifest(self, manifest, extra_env=None):
      """Run a manifest"""
      log.debug("Running manifest %s, env=%s", manifest, extra_env)
      env = os.environ.copy()
      env['PATH'] = self.bin_dir + ":" + env['PATH']

      # Information required in every manifest
      env['__target_host']    = self.target_host
      env['__global']         = self.out_dir
      
      # Legacy stuff to make cdist-type-emulator work
      env['__cdist_core_dir']       = os.path.join(self.base_dir, "core")
      env['__cdist_local_base_dir'] = self.temp_dir

      # Submit information to new type emulator
      env['__cdist_manifest']       = manifest
      env['__cdist_type_base_dir']  = self.type_base_dir

      # Other environment stuff
      if extra_env:
         env.update(extra_env)

      self.shell_run_or_debug_fail(manifest, [manifest], env=env)

   def object_run(self, cdist_object, mode):
      """Run gencode or code for an object"""
      log.debug("Running %s from %s", mode, cdist_object)
      file=os.path.join(self.object_dir(cdist_object), "require")
      requirements = file_to_list(file)
      type = self.get_type_from_object(cdist_object)
         
      for requirement in requirements:
         log.debug("Object %s requires %s", cdist_object, requirement)
         self.object_run(requirement, mode=mode)

      #
      # Setup env Variable:
      # 
      env = os.environ.copy()
      env['__target_host'] = self.target_host
      env['__global']      = self.out_dir
      env["__object"]      = self.object_dir(cdist_object)
      env["__object_id"]   = self.get_object_id_from_object(cdist_object)
      env["__object_fq"]   = cdist_object
      env["__type"]        = self.type_dir(type)

      if mode == "gencode":
         paths = [
            self.type_dir(type, "gencode-local"),
            self.type_dir(type, "gencode-remote")
         ]
         for bin in paths:
            if os.path.isfile(bin):
               # omit "gen" from gencode and use it for output base
               outfile=os.path.join(self.object_dir(cdist_object), 
                  os.path.basename(bin)[3:])

               outfile_fd = open(outfile, "w")

               # Need to flush to ensure our write is done before stdout write
               outfile_fd.write(CODE_HEADER)
               outfile_fd.flush()

               self.shell_run_or_debug_fail(bin, [bin], env=env, stdout=outfile_fd)
               outfile_fd.close()

               status = os.stat(outfile)

               # Remove output if empty, else make it executable
               if status.st_size == len(CODE_HEADER):
                  os.unlink(outfile)
               else:
                  # Add header and make executable - identically to 0o700
                  os.chmod(outfile, stat.S_IXUSR | stat.S_IRUSR | stat.S_IWUSR)

                  # Mark object as changed
                  open(os.path.join(self.object_dir(cdist_object), "changed"), "w").close()

=======
def exit_error(*args):
    log.error(*args)
    sys.exit(1)

class Cdist:
    """Cdist main class to hold arbitrary data"""

    def __init__(self, target_host, 
                    initial_manifest=False, remote_user="root",
                    home=None, debug=False):
        self.target_host = target_host
        self.remote_prefix = ["ssh", "root@" + self.target_host]

        # Setup directory paths
        self.temp_dir = tempfile.mkdtemp()

        self.debug = debug
        
        if home:
            self.base_dir = home
        else:
            self.base_dir = os.path.abspath(os.path.join(os.path.dirname(__file__), os.pardir))

        self.conf_dir               = os.path.join(self.base_dir, "conf")
        self.cache_base_dir         = os.path.join(self.base_dir, "cache")
        self.cache_dir              = os.path.join(self.cache_base_dir, self.target_host)
        self.global_explorer_dir    = os.path.join(self.conf_dir, "explorer")
        self.lib_dir                = os.path.join(self.base_dir, "lib")
        self.manifest_dir           = os.path.join(self.conf_dir, "manifest")
        self.type_base_dir          = os.path.join(self.conf_dir, "type")

        self.out_dir = os.path.join(self.temp_dir, "out")
        os.mkdir(self.out_dir)

        self.global_explorer_out_dir = os.path.join(self.out_dir, "explorer")
        os.mkdir(self.global_explorer_out_dir)

        self.object_base_dir = os.path.join(self.out_dir, "object")

        # Setup binary directory + contents
        self.bin_dir = os.path.join(self.out_dir, "bin")
        os.mkdir(self.bin_dir)
        self.link_type_to_emulator()

        # List of type explorers transferred
        self.type_explorers_transferred = {}

        # objects
        self.objects_prepared = []

        self.remote_user = remote_user

        # Mostly static, but can be overwritten on user demand
        if initial_manifest:
            self.initial_manifest = initial_manifest
        else:
            self.initial_manifest = os.path.join(self.manifest_dir, "init")

    def cleanup(self):
        # Do not use in __del__:
        # http://docs.python.org/reference/datamodel.html#customization
        # "other globals referenced by the __del__() method may already have been deleted 
        # or in the process of being torn down (e.g. the import machinery shutting down)"
        #
        log.debug("Saving" + self.temp_dir + "to " + self.cache_dir)
        # Remove previous cache
        if os.path.exists(self.cache_dir):
            shutil.rmtree(self.cache_dir)
        shutil.move(self.temp_dir, self.cache_dir)

    def remote_mkdir(self, directory):
        """Create directory on remote side"""
        self.nun_or_fail(["mkdir", "-p", directory], remote=True)

    def remote_cat(filename):
        """Use cat on the remote side for output"""
        self.run_or_fail(["cat", filename], remote=True)

    def shell_run_or_debug_fail(self, script, *args, **kargs):
        # Manually execute /bin/sh, because sh -e does what we want
        # and sh -c -e does not exit if /bin/false called
        args[0][:0] = [ "/bin/sh", "-e" ]

        remote = False
        if "remote" in kargs:
            if kargs["remote"]:
                args[0][:0] = self.remote_prefix
                remote = true

            del kargs["remote"]

        log.debug("Shell exec cmd: %s", args)
        log.debug("Shell exec env: %s", kargs['env'])
        try:
            subprocess.check_call(*args, **kargs)
        except subprocess.CalledProcessError:
            log.error("Code that raised the error:\n")
            if remote:
                remote_cat(script)
            else:
                script_fd = open(script)
                print(script_fd.read())
                script_fd.close()

            exit_error("Command failed (shell): " + " ".join(*args))
        except OSError as error:
            exit_error(" ".join(*args) + ": " + error.args[1])

    def run_or_fail(self, *args, **kargs):
        if "remote" in kargs:
            if kargs["remote"]:
                args[0][:0] = self.remote_prefix

            del kargs["remote"]

        log.debug("Exec: " + " ".join(*args))
        try:
            subprocess.check_call(*args, **kargs)
        except subprocess.CalledProcessError:
            exit_error("Command failed: " + " ".join(*args))
        except OSError as error:
            exit_error(" ".join(*args) + ": " + error.args[1])


    def remove_remote_dir(self, destination):
        self.run_or_fail(["rm", "-rf",  destination], remote=True)

    def transfer_dir(self, source, destination):
        """Transfer directory and previously delete the remote destination"""
        self.remove_remote_dir(destination)
        self.run_or_fail(["scp", "-qr", source, 
                                self.remote_user + "@" + 
                                self.target_host + ":" + 
                                destination])
>>>>>>> f4da3b96

    def transfer_file(self, source, destination):
        """Transfer file"""
        self.run_or_fail(["scp", "-q", source, 
                                self.remote_user + "@" +
                                self.target_host + ":" +
                                destination])

    def global_explorer_output_path(self, explorer):
        """Returns path of the output for a global explorer"""
        return os.path.join(self.global_explorer_out_dir, explorer)

    def type_explorer_output_dir(self, cdist_object):
        """Returns and creates dir of the output for a type explorer"""
        dir = os.path.join(self.object_dir(cdist_object), "explorer")
        if not os.path.isdir(dir):
            os.mkdir(dir)

        return dir

    def remote_global_explorer_path(self, explorer):
        """Returns path to the remote explorer"""
        return os.path.join(REMOTE_GLOBAL_EXPLORER_DIR, explorer)

    def list_global_explorers(self):
        """Return list of available explorers"""
        return os.listdir(self.global_explorer_dir)

    def list_type_explorers(self, type):
        """Return list of available explorers for a specific type"""
        dir = self.type_dir(type, "explorer")
        if os.path.isdir(dir):
            list = os.listdir(dir)
        else:
            list = []

        log.debug("Explorers for %s in %s: %s", type, dir, list)

        return list

    def list_types(self):
        return os.listdir(self.type_base_dir)

    def list_object_paths(self, starting_point):
        """Return list of paths of existing objects"""
        object_paths = []

        for content in os.listdir(starting_point):
            full_path = os.path.join(starting_point, content)
            if os.path.isdir(full_path):
                object_paths.extend(self.list_object_paths(starting_point = full_path))

            # Directory contains .cdist -> is an object
            if content == DOT_CDIST:
                object_paths.append(starting_point)

        return object_paths

    def get_type_from_object(self, cdist_object):
        """Returns the first part (i.e. type) of an object"""
        return cdist_object.split(os.sep)[0]

    def get_object_id_from_object(self, cdist_object):
        """Returns everything but the first part (i.e. object_id) of an object"""
        return os.sep.join(cdist_object.split(os.sep)[1:])

    def object_dir(self, cdist_object):
        """Returns the full path to the object (including .cdist)"""
        return os.path.join(self.object_base_dir, cdist_object, DOT_CDIST)

    def remote_object_dir(self, cdist_object):
        """Returns the remote full path to the object (including .cdist)"""
        return os.path.join(REMOTE_OBJECT_DIR, cdist_object, DOT_CDIST)

    def object_parameter_dir(self, cdist_object):
        """Returns the dir to the object parameter"""
        return os.path.join(self.object_dir(cdist_object), "parameter")

    def remote_object_parameter_dir(self, cdist_object):
        """Returns the remote dir to the object parameter"""
        return os.path.join(self.remote_object_dir(cdist_object), "parameter")

    def object_code_paths(self, cdist_object):
        """Return paths to code scripts of object"""
        return [os.path.join(self.object_dir(cdist_object), "code-local"),
                  os.path.join(self.object_dir(cdist_object), "code-remote")]

    def list_objects(self):
        """Return list of existing objects"""

        objects = []
        if os.path.isdir(self.object_base_dir):
            object_paths = self.list_object_paths(self.object_base_dir)

            for path in object_paths:
                objects.append(os.path.relpath(path, self.object_base_dir))

        return objects

    def type_dir(self, type, *args):
        """Return directory the type"""
        return os.path.join(self.type_base_dir, type, *args)

    def remote_type_explorer_dir(self, type):
        """Return remote directory that holds the explorers of a type"""
        return os.path.join(REMOTE_TYPE_DIR, type, "explorer")

    def transfer_object_parameter(self, cdist_object):
        """Transfer the object parameter to the remote destination"""
        # Create base path before using mkdir -p
        self.remote_mkdir(self.remote_object_parameter_dir(cdist_object))

        # Synchronise parameter dir afterwards
        self.transfer_dir(self.object_parameter_dir(cdist_object), 
                                self.remote_object_parameter_dir(cdist_object))

    def transfer_global_explorers(self):
        """Transfer the global explorers"""
        self.remote_mkdir(REMOTE_GLOBAL_EXPLORER_DIR)
        self.transfer_dir(self.global_explorer_dir, REMOTE_GLOBAL_EXPLORER_DIR)

    def transfer_type_explorers(self, type):
        """Transfer explorers of a type, but only once"""
        if type in self.type_explorers_transferred:
            log.debug("Skipping retransfer for explorers of %s", type)
            return
        else:
            # Do not retransfer
            self.type_explorers_transferred[type] = 1

        src = self.type_dir(type, "explorer")
        remote_base = os.path.join(REMOTE_TYPE_DIR, type)
        dst = self.remote_type_explorer_dir(type)

        # Only continue, if there is at least the directory
        if os.path.isdir(src):
            # Ensure that the path exists
            self.remote_mkdir(remote_base)
            self.transfer_dir(src, dst)


    def link_type_to_emulator(self):
        """Link type names to cdist-type-emulator"""
        source = os.path.abspath(sys.argv[0])
        for type in self.list_types():
            destination = os.path.join(self.bin_dir, type)
            log.debug("Linking %s to %s", source, destination)
            os.symlink(source, destination)

    def run_global_explores(self):
        """Run global explorers"""
        explorers = self.list_global_explorers()
        if(len(explorers) == 0):
            exit_error("No explorers found in", self.global_explorer_dir)

        self.transfer_global_explorers()
        for explorer in explorers:
            output = self.global_explorer_output_path(explorer)
            output_fd = open(output, mode='w')
            cmd = []
            cmd.append("__explorer=" + REMOTE_GLOBAL_EXPLORER_DIR)
            cmd.append(self.remote_global_explorer_path(explorer))

            self.run_or_fail(cmd, stdout=output_fd, remote=True)
            output_fd.close()

    def run_type_explorer(self, cdist_object):
        """Run type specific explorers for objects"""
        # Based on bin/cdist-object-explorer-run

        # Transfering explorers for this type
        type = self.get_type_from_object(cdist_object)
        self.transfer_type_explorers(type)

        cmd = []
        cmd.append("__explorer="        + REMOTE_GLOBAL_EXPLORER_DIR)
        cmd.append("__type_explorer=" + self.remote_type_explorer_dir(type))
        cmd.append("__object="          + self.remote_object_dir(cdist_object))
        cmd.append("__object_id="      + self.get_object_id_from_object(cdist_object))
        cmd.append("__object_fq="      + cdist_object)

        # Need to transfer at least the parameters for objects to be useful
        self.transfer_object_parameter(cdist_object)

        explorers = self.list_type_explorers(type)
        for explorer in explorers:
            remote_cmd = cmd + [os.path.join(self.remote_type_explorer_dir(type), explorer)]
            output = os.path.join(self.type_explorer_output_dir(cdist_object), explorer)
            output_fd = open(output, mode='w')
            log.debug("%s exploring %s using %s storing to %s", 
                        cdist_object, explorer, remote_cmd, output)
                        
            self.run_or_fail(remote_cmd, stdout=output_fd, remote=True)
            output_fd.close()

    def init_deploy(self):
        """Ensure the base directories are cleaned up"""
        log.debug("Creating clean directory structure")

        self.remove_remote_dir(REMOTE_BASE_DIR)
        self.remote_mkdir(REMOTE_BASE_DIR)

    def run_initial_manifest(self):
        """Run the initial manifest"""
        env = {  "__manifest" : self.manifest_dir }
        self.run_manifest(self.initial_manifest, extra_env=env)

    def run_type_manifest(self, cdist_object):
        """Run manifest for a specific object"""
        type = self.get_type_from_object(cdist_object)
        manifest = self.type_dir(type, "manifest")
        
        log.debug("%s: Running %s", cdist_object, manifest)
        if os.path.exists(manifest):
            env = {  "__object" :    self.object_dir(cdist_object), 
                        "__object_id": self.get_object_id_from_object(cdist_object),
                        "__object_fq": cdist_object,
                        "__type":        self.type_dir(type)
                    }
            self.run_manifest(manifest, extra_env=env)

    def run_manifest(self, manifest, extra_env=None):
        """Run a manifest"""
        log.debug("Running manifest %s, env=%s", manifest, extra_env)
        env = os.environ.copy()
        env['PATH'] = self.bin_dir + ":" + env['PATH']

        # Information required in every manifest
        env['__target_host']     = self.target_host
        env['__global']            = self.out_dir
        
        # Legacy stuff to make cdist-type-emulator work
        env['__cdist_core_dir']         = os.path.join(self.base_dir, "core")
        env['__cdist_local_base_dir'] = self.temp_dir

        # Submit information to new type emulator
        env['__cdist_manifest']         = manifest
        env['__cdist_type_base_dir']  = self.type_base_dir

        # Other environment stuff
        if extra_env:
            env.update(extra_env)

        self.shell_run_or_debug_fail(manifest, [manifest], env=env)

    def object_run(self, cdist_object, mode):
        """Run gencode or code for an object"""
        log.debug("Running %s from %s", mode, cdist_object)
        file=os.path.join(self.object_dir(cdist_object), "require")
        requirements = file_to_list(file)
        type = self.get_type_from_object(cdist_object)
            
        for requirement in requirements:
            log.debug("Object %s requires %s", cdist_object, requirement)
            self.object_run(requirement, mode=mode)

        #
        # Setup env Variable:
        # 
        env = os.environ.copy()
        env['__target_host'] = self.target_host
        env['__global']        = self.out_dir
        env["__object"]        = self.object_dir(cdist_object)
        env["__object_id"]    = self.get_object_id_from_object(cdist_object)
        env["__object_fq"]    = cdist_object
        env["__type"]          = self.type_dir(type)

        if mode == "gencode":
            paths = [
                self.type_dir(type, "gencode-local"),
                self.type_dir(type, "gencode-remote")
            ]
            for bin in paths:
                if os.path.isfile(bin):
                    # omit "gen" from gencode and use it for output base
                    outfile=os.path.join(self.object_dir(cdist_object), 
                        os.path.basename(bin)[3:])

                    outfile_fd = open(outfile, "w")

                    # Need to flush to ensure our write is done before stdout write
                    outfile_fd.write(CODE_HEADER)
                    outfile_fd.flush()

                    self.shell_run_or_debug_fail(bin, [bin], env=env, stdout=outfile_fd)
                    outfile_fd.close()

                    status = os.stat(outfile)

                    # Remove output if empty, else make it executable
                    if status.st_size == len(CODE_HEADER):
                        os.unlink(outfile)
                    else:
                        # Add header and make executable - identically to 0o700
                        os.chmod(outfile, stat.S_IXUSR | stat.S_IRUSR | stat.S_IWUSR)

                        # Mark object as changed
                        open(os.path.join(self.object_dir(cdist_object), "changed"), "w").close()


        if mode == "code":
            local_dir    = self.object_dir(cdist_object)
            remote_dir  = self.remote_object_dir(cdist_object)

            bin = os.path.join(local_dir, "code-local")
            if os.path.isfile(bin):
                self.run_or_fail([bin], remote=False)
                

            local_remote_code = os.path.join(local_dir, "code-remote")
            remote_remote_code = os.path.join(remote_dir, "code-remote")
            if os.path.isfile(local_remote_code):
                self.transfer_file(local_remote_code, remote_remote_code)
                self.run_or_fail([remote_remote_code], remote=True)
                
    def stage_prepare(self):
        """Do everything for a deploy, minus the actual code stage"""
        self.init_deploy()
        self.run_global_explores()
        self.run_initial_manifest()
        
        old_objects = []
        objects = self.list_objects()

        # Continue process until no new objects are created anymore
        while old_objects != objects:
            log.debug("Prepare stage")
            old_objects = list(objects)
            for cdist_object in objects:
                if cdist_object in self.objects_prepared:
                    log.debug("Skipping rerun of object %s", cdist_object)
                    continue
                else:
                    self.run_type_explorer(cdist_object)
                    self.run_type_manifest(cdist_object)
                    self.objects_prepared.append(cdist_object)

            objects = self.list_objects()

    def stage_run(self):
        """The final (and real) step of deployment"""
        log.debug("Actual run objects")
        # Now do the final steps over the existing objects
        for cdist_object in self.list_objects():
            log.debug("Run object: %s", cdist_object)
            self.object_run(cdist_object, mode="gencode")
            self.object_run(cdist_object, mode="code")

    def deploy_to(self):
        """Mimic the old deploy to: Deploy to one host"""
        log.info("Deploying to " + self.target_host)
        time_start = datetime.datetime.now()

        self.stage_prepare()
        self.stage_run()

        time_end = datetime.datetime.now()
        duration = time_end - time_start
        log.info("Finished run of %s in %s seconds", 
            self.target_host,
            duration.total_seconds())

    def deploy_and_cleanup(self):
        """Do what is most often done: deploy & cleanup"""
        self.deploy_to()
        self.cleanup()

def banner(args):
    """Guess what :-)"""
    print(BANNER)
    sys.exit(0)

def config(args):
    """Configure remote system"""
    process = {}

    time_start = datetime.datetime.now()

    for host in args.host:
        c = Cdist(host, initial_manifest=args.manifest, home=args.cdist_home, debug=args.debug)
        if args.parallel:
            log.debug("Creating child process for %s", host)
            process[host] = multiprocessing.Process(target=c.deploy_and_cleanup)
            process[host].start()
        else:
            c.deploy_and_cleanup()

    if args.parallel:
        for p in process.keys():
            log.debug("Joining %s", p)
            process[p].join()

    time_end = datetime.datetime.now()
    log.info("Total processing time for %s host(s): %s", len(args.host),
                (time_end - time_start).total_seconds())

def install(args):
    """Install remote system"""
    process = {}

def emulator():
<<<<<<< HEAD
   """Emulate type commands (i.e. __file and co)"""
   type = os.path.basename(sys.argv[0])
   type_dir = os.path.join(os.environ['__cdist_type_base_dir'], type)
   param_dir = os.path.join(type_dir, "parameter")
   global_dir = os.environ['__global']
   object_source = os.environ['__cdist_manifest']

   parser = argparse.ArgumentParser(add_help=False)

   # Setup optional parameters
   for parameter in file_to_list(os.path.join(param_dir, "optional")):
      argument = "--" + parameter
      parser.add_argument(argument, action='store', required=False)

   # Setup required parameters
   for parameter in file_to_list(os.path.join(param_dir, "required")):
      argument = "--" + parameter
      parser.add_argument(argument, action='store', required=True)

   # Setup positional parameter, if not singleton

   if not os.path.isfile(os.path.join(type_dir, "singleton")):
      parser.add_argument("object_id", nargs=1)

   # And finally verify parameter
   args = parser.parse_args(sys.argv[1:])

   # Setup object_id
   if os.path.isfile(os.path.join(type_dir, "singleton")):
      object_id = "singleton"
   else:
      object_id = args.object_id[0]
      del args.object_id

      # FIXME: / hardcoded - better portable solution available?
      if object_id[0] == '/':
         object_id = object_id[1:]

   # FIXME: verify object id
   log.debug(args)

   object_dir = os.path.join(global_dir, "object", type,
                     object_id, DOT_CDIST)
   param_out_dir = os.path.join(object_dir, "parameter")

   object_source_file = os.path.join(object_dir, "source")

   if os.path.exists(param_out_dir):
      object_exists = True
      old_object_source_fd = open(object_source_file, "r")
      old_object_source = old_object_source_fd.readlines()
      old_object_source_fd.close()

   else:
      object_exists = False
      try:
         os.makedirs(param_out_dir, exist_ok=True)
      except OSError as error:
         raise CdistError(param_out_dir + ": " + error.args[1])

   # Record parameter
   params = vars(args)
   for param in params:
      value = getattr(args, param)
      if value:
         file = os.path.join(param_out_dir, param)
         log.debug(file + "<-" + param + " = " + value)

         # Already exists, verify all parameter are the same
         if object_exists:
            if not os.path.isfile(file):
               print("New parameter + " + param + "specified, aborting")
               print("Source = " + old_object_source + "new =" + object_source)
               sys.exit(1)
=======
    """Emulate type commands (i.e. __file and co)"""
    type = os.path.basename(sys.argv[0])
    type_dir = os.path.join(os.environ['__cdist_type_base_dir'], type)
    param_dir = os.path.join(type_dir, "parameter")
    global_dir = os.environ['__global']
    object_source = os.environ['__cdist_manifest']

    parser = argparse.ArgumentParser(add_help=False)

    # Setup optional parameters
    for parameter in file_to_list(os.path.join(param_dir, "optional")):
        argument = "--" + parameter
        parser.add_argument(argument, action='store', required=False)

    # Setup required parameters
    for parameter in file_to_list(os.path.join(param_dir, "required")):
        argument = "--" + parameter
        parser.add_argument(argument, action='store', required=True)

    # Setup positional parameter, if not singleton

    if not os.path.isfile(os.path.join(type_dir, "singleton")):
        parser.add_argument("object_id", nargs=1)

    # And finally verify parameter
    args = parser.parse_args(sys.argv[1:])

    # Setup object_id
    if os.path.isfile(os.path.join(type_dir, "singleton")):
        object_id = "singleton"
    else:
        object_id = args.object_id[0]
        del args.object_id

        # FIXME: / hardcoded - better portable solution available?
        if object_id[0] == '/':
            object_id = object_id[1:]

    # FIXME: verify object id
    log.debug(args)

    object_dir = os.path.join(global_dir, "object", type,
                            object_id, DOT_CDIST)
    param_out_dir = os.path.join(object_dir, "parameter")

    object_source_file = os.path.join(object_dir, "source")

    if os.path.exists(param_out_dir):
        object_exists = True
        old_object_source_fd = open(object_source_file, "r")
        old_object_source = old_object_source_fd.readlines()
        old_object_source_fd.close()

    else:
        object_exists = False
        try:
            os.makedirs(param_out_dir, exist_ok=True)
        except OSError as error:
            exit_error(param_out_dir + ": " + error.args[1])

    # Record parameter
    params = vars(args)
    for param in params:
        value = getattr(args, param)
        if value:
            file = os.path.join(param_out_dir, param)
            log.debug(file + "<-" + param + " = " + value)

            # Already exists, verify all parameter are the same
            if object_exists:
                if not os.path.isfile(file):
                    print("New parameter + " + param + "specified, aborting")
                    print("Source = " + old_object_source + "new =" + object_source)
                    sys.exit(1)
                else:
                    param_fd = open(file, "r")
                    param_old = param_fd.readlines()
                    param_fd.close()
                    
                    if(param_old != param):
                        print("Parameter " + param + " differs: " + " ".join(param_old) + " vs. " + param)
                        print("Sources: " + " ".join(old_object_source) + " and " + object_source)
                        sys.exit(1)
>>>>>>> f4da3b96
            else:
                param_fd = open(file, "w")
                param_fd.writelines(value)
                param_fd.close()

    # Record requirements
    if "__require" in os.environ:
        requirements = os.environ['__require']
        print(object_id + ":Writing requirements: " + requirements)
        require_fd = open(os.path.join(object_dir, "require"), "a")
        require_fd.writelines(requirements.split(" "))
        require_fd.close()

    # Record / Append source
    source_fd = open(os.path.join(object_dir, "source"), "a")
    source_fd.writelines(object_source)
    source_fd.close()

    # sys.exit(1)
    print("Finished " + type + "/" + object_id + repr(params))


def commandline():
    """Parse command line"""
    # Construct parser others can reuse
    parser = {}
    # Options _all_ parsers have in common
    parser['most'] = argparse.ArgumentParser(add_help=False)
    parser['most'].add_argument('-d', '--debug',
        help='Set log level to debug', action='store_true')

    # Main subcommand parser
    parser['main'] = argparse.ArgumentParser(description='cdist ' + VERSION)
    parser['main'].add_argument('-V', '--version',
        help='Show version', action='version',
        version='%(prog)s ' + VERSION)
    parser['sub'] = parser['main'].add_subparsers(title="Commands")

    # Banner
    parser['banner'] = parser['sub'].add_parser('banner', 
        add_help=False)
    parser['banner'].set_defaults(func=banner)

    # Config and install (common stuff)
    parser['configinstall'] = argparse.ArgumentParser(add_help=False)
    parser['configinstall'].add_argument('host', nargs='+',
        help='one or more hosts to operate on')
    parser['configinstall'].add_argument('-c', '--cdist-home',
         help='Change cdist home (default: .. from bin directory)',
         action='store')
    parser['configinstall'].add_argument('-i', '--initial-manifest', 
         help='Path to a cdist manifest',
         dest='manifest', required=False)
    parser['configinstall'].add_argument('-p', '--parallel',
         help='Operate on multiple hosts in parallel',
         action='store_true', dest='parallel')
    parser['configinstall'].add_argument('-s', '--sequential',
         help='Operate on multiple hosts sequentially (default)',
         action='store_false', dest='parallel')

    # Config
    parser['config'] = parser['sub'].add_parser('config',
        parents=[parser['most'], parser['configinstall']])
    parser['config'].set_defaults(func=config)

    # Install
    parser['install'] = parser['sub'].add_parser('install',
        parents=[parser['most'], parser['configinstall']])
    parser['install'].set_defaults(func=install)

    for p in parser:
        parser[p].epilog = "Get cdist at http://www.nico.schottelius.org/software/cdist/"

    args = parser['main'].parse_args(sys.argv[1:])

    # Most subcommands have --debug, so handle it here
    if 'debug' in args:
        if args.debug:
            logging.root.setLevel(logging.DEBUG)
    log.debug(args)

    args.func(args)

if __name__ == "__main__":
<<<<<<< HEAD
   try:
      if re.match(TYPE_PREFIX, os.path.basename(sys.argv[0])):
         emulator()
      else:
         commandline()
   except KeyboardInterrupt:
       sys.exit(0)
   except CdistError as e:
       log.error(e)
       sys.exit(1)
=======
    try:
        if re.match(TYPE_PREFIX, os.path.basename(sys.argv[0])):
            emulator()
        else:
            commandline()
    except KeyboardInterrupt:
         sys.exit(0)
>>>>>>> f4da3b96
<|MERGE_RESOLUTION|>--- conflicted
+++ resolved
@@ -81,444 +81,9 @@
 
     return lines
 
-<<<<<<< HEAD
 class CdistError(Exception):
     """Base exception class for this project"""
     pass
-
-class Cdist:
-   """Cdist main class to hold arbitrary data"""
-
-   def __init__(self, target_host, 
-               initial_manifest=False, remote_user="root",
-               home=None, debug=False):
-      self.target_host = target_host
-      self.remote_prefix = ["ssh", "root@" + self.target_host]
-
-      # Setup directory paths
-      self.temp_dir = tempfile.mkdtemp()
-
-      self.debug = debug
-      
-      if home:
-         self.base_dir = home
-      else:
-         self.base_dir = os.path.abspath(os.path.join(os.path.dirname(__file__), os.pardir))
-
-      self.conf_dir              = os.path.join(self.base_dir, "conf")
-      self.cache_base_dir        = os.path.join(self.base_dir, "cache")
-      self.cache_dir             = os.path.join(self.cache_base_dir, self.target_host)
-      self.global_explorer_dir   = os.path.join(self.conf_dir, "explorer")
-      self.lib_dir               = os.path.join(self.base_dir, "lib")
-      self.manifest_dir          = os.path.join(self.conf_dir, "manifest")
-      self.type_base_dir         = os.path.join(self.conf_dir, "type")
-
-      self.out_dir = os.path.join(self.temp_dir, "out")
-      os.mkdir(self.out_dir)
-
-      self.global_explorer_out_dir = os.path.join(self.out_dir, "explorer")
-      os.mkdir(self.global_explorer_out_dir)
-
-      self.object_base_dir = os.path.join(self.out_dir, "object")
-
-      # Setup binary directory + contents
-      self.bin_dir = os.path.join(self.out_dir, "bin")
-      os.mkdir(self.bin_dir)
-      self.link_type_to_emulator()
-
-      # List of type explorers transferred
-      self.type_explorers_transferred = {}
-
-      # objects
-      self.objects_prepared = []
-
-      self.remote_user = remote_user
-
-      # Mostly static, but can be overwritten on user demand
-      if initial_manifest:
-         self.initial_manifest = initial_manifest
-      else:
-         self.initial_manifest = os.path.join(self.manifest_dir, "init")
-
-   def cleanup(self):
-      # Do not use in __del__:
-      # http://docs.python.org/reference/datamodel.html#customization
-      # "other globals referenced by the __del__() method may already have been deleted 
-      # or in the process of being torn down (e.g. the import machinery shutting down)"
-      #
-      log.debug("Saving" + self.temp_dir + "to " + self.cache_dir)
-      # Remove previous cache
-      if os.path.exists(self.cache_dir):
-         shutil.rmtree(self.cache_dir)
-      shutil.move(self.temp_dir, self.cache_dir)
-
-   def remote_mkdir(self, directory):
-      """Create directory on remote side"""
-      self.run_or_fail(["mkdir", "-p", directory], remote=True)
-
-   def remote_cat(filename):
-      """Use cat on the remote side for output"""
-      self.run_or_fail(["cat", filename], remote=True)
-
-   def shell_run_or_debug_fail(self, script, *args, **kargs):
-      # Manually execute /bin/sh, because sh -e does what we want
-      # and sh -c -e does not exit if /bin/false called
-      args[0][:0] = [ "/bin/sh", "-e" ]
-
-      remote = False
-      if "remote" in kargs:
-         if kargs["remote"]:
-            args[0][:0] = self.remote_prefix
-            remote = true
-
-         del kargs["remote"]
-
-      log.debug("Shell exec cmd: %s", args)
-      log.debug("Shell exec env: %s", kargs['env'])
-      try:
-         subprocess.check_call(*args, **kargs)
-      except subprocess.CalledProcessError:
-         log.error("Code that raised the error:\n")
-         if remote:
-            remote_cat(script)
-         else:
-            script_fd = open(script)
-            print(script_fd.read())
-            script_fd.close()
-
-         raise CdistError("Command failed (shell): " + " ".join(*args))
-      except OSError as error:
-         raise CdistError(" ".join(*args) + ": " + error.args[1])
-
-   def run_or_fail(self, *args, **kargs):
-      if "remote" in kargs:
-         if kargs["remote"]:
-            args[0][:0] = self.remote_prefix
-
-         del kargs["remote"]
-
-      log.debug("Exec: " + " ".join(*args))
-      try:
-         subprocess.check_call(*args, **kargs)
-      except subprocess.CalledProcessError:
-         raise CdistError("Command failed: " + " ".join(*args))
-      except OSError as error:
-         raise CdistError(" ".join(*args) + ": " + error.args[1])
-
-
-   def remove_remote_dir(self, destination):
-      self.run_or_fail(["rm", "-rf",  destination], remote=True)
-
-   def transfer_dir(self, source, destination):
-      """Transfer directory and previously delete the remote destination"""
-      self.remove_remote_dir(destination)
-      self.run_or_fail(["scp", "-qr", source, 
-                        self.remote_user + "@" + 
-                        self.target_host + ":" + 
-                        destination])
-
-   def transfer_file(self, source, destination):
-      """Transfer file"""
-      self.run_or_fail(["scp", "-q", source, 
-                        self.remote_user + "@" +
-                        self.target_host + ":" +
-                        destination])
-
-   def global_explorer_output_path(self, explorer):
-      """Returns path of the output for a global explorer"""
-      return os.path.join(self.global_explorer_out_dir, explorer)
-
-   def type_explorer_output_dir(self, cdist_object):
-      """Returns and creates dir of the output for a type explorer"""
-      dir = os.path.join(self.object_dir(cdist_object), "explorer")
-      if not os.path.isdir(dir):
-         os.mkdir(dir)
-
-      return dir
-
-   def remote_global_explorer_path(self, explorer):
-      """Returns path to the remote explorer"""
-      return os.path.join(REMOTE_GLOBAL_EXPLORER_DIR, explorer)
-
-   def list_global_explorers(self):
-      """Return list of available explorers"""
-      return os.listdir(self.global_explorer_dir)
-
-   def list_type_explorers(self, type):
-      """Return list of available explorers for a specific type"""
-      dir = self.type_dir(type, "explorer")
-      if os.path.isdir(dir):
-         list = os.listdir(dir)
-      else:
-         list = []
-
-      log.debug("Explorers for %s in %s: %s", type, dir, list)
-
-      return list
-
-   def list_types(self):
-      return os.listdir(self.type_base_dir)
-
-   def list_object_paths(self, starting_point):
-      """Return list of paths of existing objects"""
-      object_paths = []
-
-      for content in os.listdir(starting_point):
-         full_path = os.path.join(starting_point, content)
-         if os.path.isdir(full_path):
-            object_paths.extend(self.list_object_paths(starting_point = full_path))
-
-         # Directory contains .cdist -> is an object
-         if content == DOT_CDIST:
-            object_paths.append(starting_point)
-
-      return object_paths
-
-   def get_type_from_object(self, cdist_object):
-      """Returns the first part (i.e. type) of an object"""
-      return cdist_object.split(os.sep)[0]
-
-   def get_object_id_from_object(self, cdist_object):
-      """Returns everything but the first part (i.e. object_id) of an object"""
-      return os.sep.join(cdist_object.split(os.sep)[1:])
-
-   def object_dir(self, cdist_object):
-      """Returns the full path to the object (including .cdist)"""
-      return os.path.join(self.object_base_dir, cdist_object, DOT_CDIST)
-
-   def remote_object_dir(self, cdist_object):
-      """Returns the remote full path to the object (including .cdist)"""
-      return os.path.join(REMOTE_OBJECT_DIR, cdist_object, DOT_CDIST)
-
-   def object_parameter_dir(self, cdist_object):
-      """Returns the dir to the object parameter"""
-      return os.path.join(self.object_dir(cdist_object), "parameter")
-
-   def remote_object_parameter_dir(self, cdist_object):
-      """Returns the remote dir to the object parameter"""
-      return os.path.join(self.remote_object_dir(cdist_object), "parameter")
-
-   def object_code_paths(self, cdist_object):
-      """Return paths to code scripts of object"""
-      return [os.path.join(self.object_dir(cdist_object), "code-local"),
-              os.path.join(self.object_dir(cdist_object), "code-remote")]
-
-   def list_objects(self):
-      """Return list of existing objects"""
-
-      objects = []
-      if os.path.isdir(self.object_base_dir):
-         object_paths = self.list_object_paths(self.object_base_dir)
-
-         for path in object_paths:
-            objects.append(os.path.relpath(path, self.object_base_dir))
-
-      return objects
-
-   def type_dir(self, type, *args):
-      """Return directory the type"""
-      return os.path.join(self.type_base_dir, type, *args)
-
-   def remote_type_explorer_dir(self, type):
-      """Return remote directory that holds the explorers of a type"""
-      return os.path.join(REMOTE_TYPE_DIR, type, "explorer")
-
-   def transfer_object_parameter(self, cdist_object):
-      """Transfer the object parameter to the remote destination"""
-      # Create base path before using mkdir -p
-      self.remote_mkdir(self.remote_object_parameter_dir(cdist_object))
-
-      # Synchronise parameter dir afterwards
-      self.transfer_dir(self.object_parameter_dir(cdist_object), 
-                        self.remote_object_parameter_dir(cdist_object))
-
-   def transfer_global_explorers(self):
-      """Transfer the global explorers"""
-      self.remote_mkdir(REMOTE_GLOBAL_EXPLORER_DIR)
-      self.transfer_dir(self.global_explorer_dir, REMOTE_GLOBAL_EXPLORER_DIR)
-
-   def transfer_type_explorers(self, type):
-      """Transfer explorers of a type, but only once"""
-      if type in self.type_explorers_transferred:
-         log.debug("Skipping retransfer for explorers of %s", type)
-         return
-      else:
-         # Do not retransfer
-         self.type_explorers_transferred[type] = 1
-
-      src = self.type_dir(type, "explorer")
-      remote_base = os.path.join(REMOTE_TYPE_DIR, type)
-      dst = self.remote_type_explorer_dir(type)
-
-      # Only continue, if there is at least the directory
-      if os.path.isdir(src):
-         # Ensure that the path exists
-         self.remote_mkdir(remote_base)
-         self.transfer_dir(src, dst)
-
-
-   def link_type_to_emulator(self):
-      """Link type names to cdist-type-emulator"""
-      source = os.path.abspath(sys.argv[0])
-      for type in self.list_types():
-         destination = os.path.join(self.bin_dir, type)
-         log.debug("Linking %s to %s", source, destination)
-         os.symlink(source, destination)
-
-   def run_global_explores(self):
-      """Run global explorers"""
-      explorers = self.list_global_explorers()
-      if(len(explorers) == 0):
-         raise CdistError("No explorers found in", self.global_explorer_dir)
-
-      self.transfer_global_explorers()
-      for explorer in explorers:
-         output = self.global_explorer_output_path(explorer)
-         output_fd = open(output, mode='w')
-         cmd = []
-         cmd.append("__explorer=" + REMOTE_GLOBAL_EXPLORER_DIR)
-         cmd.append(self.remote_global_explorer_path(explorer))
-
-         self.run_or_fail(cmd, stdout=output_fd, remote=True)
-         output_fd.close()
-
-   def run_type_explorer(self, cdist_object):
-      """Run type specific explorers for objects"""
-      # Based on bin/cdist-object-explorer-run
-
-      # Transfering explorers for this type
-      type = self.get_type_from_object(cdist_object)
-      self.transfer_type_explorers(type)
-
-      cmd = []
-      cmd.append("__explorer="      + REMOTE_GLOBAL_EXPLORER_DIR)
-      cmd.append("__type_explorer=" + self.remote_type_explorer_dir(type))
-      cmd.append("__object="        + self.remote_object_dir(cdist_object))
-      cmd.append("__object_id="     + self.get_object_id_from_object(cdist_object))
-      cmd.append("__object_fq="     + cdist_object)
-
-      # Need to transfer at least the parameters for objects to be useful
-      self.transfer_object_parameter(cdist_object)
-
-      explorers = self.list_type_explorers(type)
-      for explorer in explorers:
-         remote_cmd = cmd + [os.path.join(self.remote_type_explorer_dir(type), explorer)]
-         output = os.path.join(self.type_explorer_output_dir(cdist_object), explorer)
-         output_fd = open(output, mode='w')
-         log.debug("%s exploring %s using %s storing to %s", 
-                  cdist_object, explorer, remote_cmd, output)
-                  
-         self.run_or_fail(remote_cmd, stdout=output_fd, remote=True)
-         output_fd.close()
-
-   def init_deploy(self):
-      """Ensure the base directories are cleaned up"""
-      log.debug("Creating clean directory structure")
-
-      self.remove_remote_dir(REMOTE_BASE_DIR)
-      self.remote_mkdir(REMOTE_BASE_DIR)
-
-   def run_initial_manifest(self):
-      """Run the initial manifest"""
-      env = {  "__manifest" : self.manifest_dir }
-      self.run_manifest(self.initial_manifest, extra_env=env)
-
-   def run_type_manifest(self, cdist_object):
-      """Run manifest for a specific object"""
-      type = self.get_type_from_object(cdist_object)
-      manifest = self.type_dir(type, "manifest")
-      
-      log.debug("%s: Running %s", cdist_object, manifest)
-      if os.path.exists(manifest):
-         env = {  "__object" :   self.object_dir(cdist_object), 
-                  "__object_id": self.get_object_id_from_object(cdist_object),
-                  "__object_fq": cdist_object,
-                  "__type":      self.type_dir(type)
-               }
-         self.run_manifest(manifest, extra_env=env)
-
-   def run_manifest(self, manifest, extra_env=None):
-      """Run a manifest"""
-      log.debug("Running manifest %s, env=%s", manifest, extra_env)
-      env = os.environ.copy()
-      env['PATH'] = self.bin_dir + ":" + env['PATH']
-
-      # Information required in every manifest
-      env['__target_host']    = self.target_host
-      env['__global']         = self.out_dir
-      
-      # Legacy stuff to make cdist-type-emulator work
-      env['__cdist_core_dir']       = os.path.join(self.base_dir, "core")
-      env['__cdist_local_base_dir'] = self.temp_dir
-
-      # Submit information to new type emulator
-      env['__cdist_manifest']       = manifest
-      env['__cdist_type_base_dir']  = self.type_base_dir
-
-      # Other environment stuff
-      if extra_env:
-         env.update(extra_env)
-
-      self.shell_run_or_debug_fail(manifest, [manifest], env=env)
-
-   def object_run(self, cdist_object, mode):
-      """Run gencode or code for an object"""
-      log.debug("Running %s from %s", mode, cdist_object)
-      file=os.path.join(self.object_dir(cdist_object), "require")
-      requirements = file_to_list(file)
-      type = self.get_type_from_object(cdist_object)
-         
-      for requirement in requirements:
-         log.debug("Object %s requires %s", cdist_object, requirement)
-         self.object_run(requirement, mode=mode)
-
-      #
-      # Setup env Variable:
-      # 
-      env = os.environ.copy()
-      env['__target_host'] = self.target_host
-      env['__global']      = self.out_dir
-      env["__object"]      = self.object_dir(cdist_object)
-      env["__object_id"]   = self.get_object_id_from_object(cdist_object)
-      env["__object_fq"]   = cdist_object
-      env["__type"]        = self.type_dir(type)
-
-      if mode == "gencode":
-         paths = [
-            self.type_dir(type, "gencode-local"),
-            self.type_dir(type, "gencode-remote")
-         ]
-         for bin in paths:
-            if os.path.isfile(bin):
-               # omit "gen" from gencode and use it for output base
-               outfile=os.path.join(self.object_dir(cdist_object), 
-                  os.path.basename(bin)[3:])
-
-               outfile_fd = open(outfile, "w")
-
-               # Need to flush to ensure our write is done before stdout write
-               outfile_fd.write(CODE_HEADER)
-               outfile_fd.flush()
-
-               self.shell_run_or_debug_fail(bin, [bin], env=env, stdout=outfile_fd)
-               outfile_fd.close()
-
-               status = os.stat(outfile)
-
-               # Remove output if empty, else make it executable
-               if status.st_size == len(CODE_HEADER):
-                  os.unlink(outfile)
-               else:
-                  # Add header and make executable - identically to 0o700
-                  os.chmod(outfile, stat.S_IXUSR | stat.S_IRUSR | stat.S_IWUSR)
-
-                  # Mark object as changed
-                  open(os.path.join(self.object_dir(cdist_object), "changed"), "w").close()
-
-=======
-def exit_error(*args):
-    log.error(*args)
-    sys.exit(1)
 
 class Cdist:
     """Cdist main class to hold arbitrary data"""
@@ -620,9 +185,9 @@
                 print(script_fd.read())
                 script_fd.close()
 
-            exit_error("Command failed (shell): " + " ".join(*args))
+            raise CdistError("Command failed (shell): " + " ".join(*args))
         except OSError as error:
-            exit_error(" ".join(*args) + ": " + error.args[1])
+            raise CdistError(" ".join(*args) + ": " + error.args[1])
 
     def run_or_fail(self, *args, **kargs):
         if "remote" in kargs:
@@ -635,9 +200,9 @@
         try:
             subprocess.check_call(*args, **kargs)
         except subprocess.CalledProcessError:
-            exit_error("Command failed: " + " ".join(*args))
+            raise CdistError("Command failed: " + " ".join(*args))
         except OSError as error:
-            exit_error(" ".join(*args) + ": " + error.args[1])
+            raise CdistError(" ".join(*args) + ": " + error.args[1])
 
 
     def remove_remote_dir(self, destination):
@@ -650,7 +215,6 @@
                                 self.remote_user + "@" + 
                                 self.target_host + ":" + 
                                 destination])
->>>>>>> f4da3b96
 
     def transfer_file(self, source, destination):
         """Transfer file"""
@@ -804,7 +368,7 @@
         """Run global explorers"""
         explorers = self.list_global_explorers()
         if(len(explorers) == 0):
-            exit_error("No explorers found in", self.global_explorer_dir)
+            raise CdistError("No explorers found in", self.global_explorer_dir)
 
         self.transfer_global_explorers()
         for explorer in explorers:
@@ -1052,82 +616,6 @@
     process = {}
 
 def emulator():
-<<<<<<< HEAD
-   """Emulate type commands (i.e. __file and co)"""
-   type = os.path.basename(sys.argv[0])
-   type_dir = os.path.join(os.environ['__cdist_type_base_dir'], type)
-   param_dir = os.path.join(type_dir, "parameter")
-   global_dir = os.environ['__global']
-   object_source = os.environ['__cdist_manifest']
-
-   parser = argparse.ArgumentParser(add_help=False)
-
-   # Setup optional parameters
-   for parameter in file_to_list(os.path.join(param_dir, "optional")):
-      argument = "--" + parameter
-      parser.add_argument(argument, action='store', required=False)
-
-   # Setup required parameters
-   for parameter in file_to_list(os.path.join(param_dir, "required")):
-      argument = "--" + parameter
-      parser.add_argument(argument, action='store', required=True)
-
-   # Setup positional parameter, if not singleton
-
-   if not os.path.isfile(os.path.join(type_dir, "singleton")):
-      parser.add_argument("object_id", nargs=1)
-
-   # And finally verify parameter
-   args = parser.parse_args(sys.argv[1:])
-
-   # Setup object_id
-   if os.path.isfile(os.path.join(type_dir, "singleton")):
-      object_id = "singleton"
-   else:
-      object_id = args.object_id[0]
-      del args.object_id
-
-      # FIXME: / hardcoded - better portable solution available?
-      if object_id[0] == '/':
-         object_id = object_id[1:]
-
-   # FIXME: verify object id
-   log.debug(args)
-
-   object_dir = os.path.join(global_dir, "object", type,
-                     object_id, DOT_CDIST)
-   param_out_dir = os.path.join(object_dir, "parameter")
-
-   object_source_file = os.path.join(object_dir, "source")
-
-   if os.path.exists(param_out_dir):
-      object_exists = True
-      old_object_source_fd = open(object_source_file, "r")
-      old_object_source = old_object_source_fd.readlines()
-      old_object_source_fd.close()
-
-   else:
-      object_exists = False
-      try:
-         os.makedirs(param_out_dir, exist_ok=True)
-      except OSError as error:
-         raise CdistError(param_out_dir + ": " + error.args[1])
-
-   # Record parameter
-   params = vars(args)
-   for param in params:
-      value = getattr(args, param)
-      if value:
-         file = os.path.join(param_out_dir, param)
-         log.debug(file + "<-" + param + " = " + value)
-
-         # Already exists, verify all parameter are the same
-         if object_exists:
-            if not os.path.isfile(file):
-               print("New parameter + " + param + "specified, aborting")
-               print("Source = " + old_object_source + "new =" + object_source)
-               sys.exit(1)
-=======
     """Emulate type commands (i.e. __file and co)"""
     type = os.path.basename(sys.argv[0])
     type_dir = os.path.join(os.environ['__cdist_type_base_dir'], type)
@@ -1186,7 +674,7 @@
         try:
             os.makedirs(param_out_dir, exist_ok=True)
         except OSError as error:
-            exit_error(param_out_dir + ": " + error.args[1])
+            raise CdistError(param_out_dir + ": " + error.args[1])
 
     # Record parameter
     params = vars(args)
@@ -1211,7 +699,6 @@
                         print("Parameter " + param + " differs: " + " ".join(param_old) + " vs. " + param)
                         print("Sources: " + " ".join(old_object_source) + " and " + object_source)
                         sys.exit(1)
->>>>>>> f4da3b96
             else:
                 param_fd = open(file, "w")
                 param_fd.writelines(value)
@@ -1296,23 +783,13 @@
     args.func(args)
 
 if __name__ == "__main__":
-<<<<<<< HEAD
-   try:
-      if re.match(TYPE_PREFIX, os.path.basename(sys.argv[0])):
-         emulator()
-      else:
-         commandline()
-   except KeyboardInterrupt:
-       sys.exit(0)
-   except CdistError as e:
-       log.error(e)
-       sys.exit(1)
-=======
     try:
         if re.match(TYPE_PREFIX, os.path.basename(sys.argv[0])):
             emulator()
         else:
             commandline()
     except KeyboardInterrupt:
-         sys.exit(0)
->>>>>>> f4da3b96
+        sys.exit(0)
+    except CdistError as e:
+        log.error(e)
+        sys.exit(1)